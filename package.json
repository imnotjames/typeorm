{
  "name": "typeorm",
  "private": true,
<<<<<<< HEAD
  "version": "0.2.0-alpha.12",
=======
  "version": "0.1.8",
>>>>>>> 444defed
  "description": "Data-Mapper ORM for TypeScript, ES7, ES6, ES5. Supports MySQL, PostgreSQL, MariaDB, SQLite, MS SQL Server, Oracle, WebSQL, MongoDB databases.",
  "license": "MIT",
  "readmeFilename": "README.md",
  "author": {
    "name": "Umed Khudoiberdiev",
    "email": "pleerock.me@gmail.com"
  },
  "repository": {
    "type": "git",
    "url": "https://github.com/typeorm/typeorm.git"
  },
  "bugs": {
    "url": "https://github.com/typeorm/typeorm/issues"
  },
  "tags": [
    "orm",
    "typescript",
    "typescript-orm",
    "mysql",
    "mysql-orm",
    "postgresql",
    "postgresql-orm",
    "mariadb",
    "mariadb-orm",
    "sqlite",
    "sqlite-orm",
    "sql-server",
    "sql-server-orm",
    "oracle",
    "oracle-orm",
    "websql",
    "websql-orm"
  ],
  "devDependencies": {
    "@types/chai": "^4.0.4",
    "@types/chai-as-promised": "7.1.0",
    "@types/debug": "0.0.30",
    "@types/mocha": "^2.2.42",
    "@types/node": "^8.0.41",
    "@types/rimraf": "^2.0.2",
    "@types/sinon": "^2.3.6",
    "chai": "^3.5.0",
    "chai-as-promised": "^7.1.1",
    "del": "^3.0.0",
    "gulp": "^3.9.1",
    "gulp-file": "^0.3.0",
    "gulp-istanbul": "^1.1.2",
    "gulp-mocha": "^3.0.1",
    "gulp-rename": "^1.2.2",
    "gulp-replace": "^0.6.1",
    "gulp-shell": "^0.6.3",
    "gulp-sourcemaps": "^2.6.1",
    "gulp-tslint": "^8.1.2",
    "gulp-typescript": "^3.2.2",
    "gulp-uglify": "^3.0.0",
    "gulpclass": "^0.1.2",
    "mocha": "^2.5.3",
    "mongodb": "^2.2.33",
    "mssql": "^4.0.4",
    "mysql": "^2.15.0",
    "mysql2": "^1.4.1",
    "pg": "^7.3.0",
    "redis": "^2.8.0",
    "remap-istanbul": "^0.9.5",
    "rimraf": "^2.6.2",
    "sinon": "^2.4.1",
    "sinon-chai": "^2.13.0",
    "sql.js": "^0.4.0",
    "sqlite3": "^3.1.13",
    "ts-node": "^3.3.0",
    "tslint": "^5.6.0",
    "tslint-stylish": "^2.1.0",
    "typescript": "^2.6.1"
  },
  "dependencies": {
    "app-root-path": "^2.0.1",
    "chalk": "^2.0.1",
<<<<<<< HEAD
    "cli-highlight": "^1.2.2",
=======
    "cli-highlight": "^1.1.4",
    "debug": "^3.1.0",
>>>>>>> 444defed
    "dotenv": "^4.0.0",
    "glob": "^7.1.2",
    "js-yaml": "^3.8.4",
    "mkdirp": "^0.5.1",
    "reflect-metadata": "^0.1.10",
    "xml2js": "^0.4.17",
    "yargonaut": "^1.1.2",
    "yargs": "^9.0.1"
  },
  "scripts": {
    "test": "gulp ci-tests",
    "compile": "tsc",
    "setup:config": "gulp createTravisOrmConfig",
    "package": "gulp package"
  },
  "bin": {
    "typeorm": "./cli.js"
  },
  "collective": {
    "type": "opencollective",
    "url": "https://opencollective.com/typeorm",
    "logo": "https://opencollective.com/opencollective/logo.txt"
  }
}<|MERGE_RESOLUTION|>--- conflicted
+++ resolved
@@ -1,11 +1,7 @@
 {
   "name": "typeorm",
   "private": true,
-<<<<<<< HEAD
   "version": "0.2.0-alpha.12",
-=======
-  "version": "0.1.8",
->>>>>>> 444defed
   "description": "Data-Mapper ORM for TypeScript, ES7, ES6, ES5. Supports MySQL, PostgreSQL, MariaDB, SQLite, MS SQL Server, Oracle, WebSQL, MongoDB databases.",
   "license": "MIT",
   "readmeFilename": "README.md",
@@ -83,12 +79,8 @@
   "dependencies": {
     "app-root-path": "^2.0.1",
     "chalk": "^2.0.1",
-<<<<<<< HEAD
     "cli-highlight": "^1.2.2",
-=======
-    "cli-highlight": "^1.1.4",
     "debug": "^3.1.0",
->>>>>>> 444defed
     "dotenv": "^4.0.0",
     "glob": "^7.1.2",
     "js-yaml": "^3.8.4",
