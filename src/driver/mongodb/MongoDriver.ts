import {Driver} from "../Driver";
import {ConnectionIsNotSetError} from "../../error/ConnectionIsNotSetError";
import {DriverPackageNotInstalledError} from "../../error/DriverPackageNotInstalledError";
import {MongoQueryRunner} from "./MongoQueryRunner";
import {ObjectLiteral} from "../../common/ObjectLiteral";
import {ColumnMetadata} from "../../metadata/ColumnMetadata";
import {PlatformTools} from "../../platform/PlatformTools";
import {Connection} from "../../connection/Connection";
import {MongoConnectionOptions} from "./MongoConnectionOptions";
import {MappedColumnTypes} from "../types/MappedColumnTypes";
import {ColumnType} from "../types/ColumnTypes";
import {MongoSchemaBuilder} from "../../schema-builder/MongoSchemaBuilder";
import {DataTypeDefaults} from "../types/DataTypeDefaults";
import {TableColumn} from "../../schema-builder/table/TableColumn";
import {ConnectionOptions} from "../../connection/ConnectionOptions";
import {EntityMetadata} from "../../metadata/EntityMetadata";

/**
 * Organizes communication with MongoDB.
 */
export class MongoDriver implements Driver {

    // -------------------------------------------------------------------------
    // Public Properties
    // -------------------------------------------------------------------------

    /**
     * Mongodb does not require to dynamically create query runner each time,
     * because it does not have a regular connection pool as RDBMS systems have.
     */
    queryRunner?: MongoQueryRunner;

    // -------------------------------------------------------------------------
    // Public Implemented Properties
    // -------------------------------------------------------------------------

    /**
     * Connection options.
     */
    options: MongoConnectionOptions;

    /**
     * Master database used to perform all write queries.
     */
    database?: string;

    /**
     * Indicates if replication is enabled.
     */
    isReplicated: boolean = false;

    /**
     * Indicates if tree tables are supported by this driver.
     */
    treeSupport = false;

    /**
     * Mongodb does not need to have column types because they are not used in schema sync.
     */
    supportedDataTypes: ColumnType[] = [];

    /**
     * Gets list of spatial column data types.
     */
    spatialTypes: ColumnType[] = [];

    /**
     * Gets list of column data types that support length by a driver.
     */
    withLengthColumnTypes: ColumnType[] = [];

    /**
     * Gets list of column data types that support precision by a driver.
     */
    withPrecisionColumnTypes: ColumnType[] = [];

    /**
     * Gets list of column data types that support scale by a driver.
     */
    withScaleColumnTypes: ColumnType[] = [];

    /**
     * Mongodb does not need to have a strong defined mapped column types because they are not used in schema sync.
     */
    mappedDataTypes: MappedColumnTypes = {
        createDate: "int",
        createDateDefault: "",
        updateDate: "int",
        updateDateDefault: "",
        version: "int",
        treeLevel: "int",
        migrationId: "int",
        migrationName: "int",
        migrationTimestamp: "int",
        cacheId: "int",
        cacheIdentifier: "int",
        cacheTime: "int",
        cacheDuration: "int",
        cacheQuery: "int",
        cacheResult: "int",
    };

    /**
     * Default values of length, precision and scale depends on column data type.
     * Used in the cases when length/precision/scale is not specified by user.
     */
    dataTypeDefaults: DataTypeDefaults;

    // -------------------------------------------------------------------------
    // Protected Properties
    // -------------------------------------------------------------------------

    /**
     * Underlying mongodb library.
     */
    protected mongodb: any;

    // -------------------------------------------------------------------------
    // Constructor
    // -------------------------------------------------------------------------

    constructor(protected connection: Connection) {
        this.options = connection.options as MongoConnectionOptions;

        // validate options to make sure everything is correct and driver will be able to establish connection
        this.validateOptions(connection.options);

        // load mongodb package
        this.loadDependencies();
    }

    // -------------------------------------------------------------------------
    // Public Methods
    // -------------------------------------------------------------------------

    /**
     * Performs connection to the database.
     */
    connect(): Promise<void> {
        return new Promise<void>((ok, fail) => {
            this.mongodb.MongoClient.connect(this.buildConnectionUrl(), {
                poolSize: this.options.poolSize,
                ssl: this.options.ssl,
                sslValidate: this.options.sslValidate,
                sslCA: this.options.sslCA,
                sslCert: this.options.sslCert,
                sslKey: this.options.sslKey,
                sslPass: this.options.sslPass,
                autoReconnect: this.options.autoReconnect,
                noDelay: this.options.noDelay,
                keepAlive: this.options.keepAlive,
                connectTimeoutMS: this.options.connectTimeoutMS,
                socketTimeoutMS: this.options.socketTimeoutMS,
                reconnectTries: this.options.reconnectTries,
                reconnectInterval: this.options.reconnectInterval,
                ha: this.options.ha,
                haInterval: this.options.haInterval,
                replicaSet: this.options.replicaSet,
                acceptableLatencyMS: this.options.acceptableLatencyMS,
                secondaryAcceptableLatencyMS: this.options.secondaryAcceptableLatencyMS,
                connectWithNoPrimary: this.options.connectWithNoPrimary,
                authSource: this.options.authSource,
                w: this.options.w,
                wtimeout: this.options.wtimeout,
                j: this.options.j,
                forceServerObjectId: this.options.forceServerObjectId,
                serializeFunctions: this.options.serializeFunctions,
                ignoreUndefined: this.options.ignoreUndefined,
                raw: this.options.raw,
                promoteLongs: this.options.promoteLongs,
                promoteBuffers: this.options.promoteBuffers,
                promoteValues: this.options.promoteValues,
                domainsEnabled: this.options.domainsEnabled,
                bufferMaxEntries: this.options.bufferMaxEntries,
                readPreference: this.options.readPreference,
                pkFactory: this.options.pkFactory,
                promiseLibrary: this.options.promiseLibrary,
                readConcern: this.options.readConcern,
                maxStalenessSeconds: this.options.maxStalenessSeconds,
                loggerLevel: this.options.loggerLevel,
<<<<<<< HEAD
                logger: this.options.logger
            }, (err: any, client: any) => {
=======
                logger: this.options.logger,
                authMechanism: this.options.authMechanism
            }, (err: any, dbConnection: any) => {
>>>>>>> 9b59503f
                if (err) return fail(err);

                this.queryRunner = new MongoQueryRunner(this.connection, client);
                Object.assign(this.queryRunner, { manager: this.connection.manager });
                ok();
            });
        });
    }

    afterConnect(): Promise<void> {
        return Promise.resolve();
    }

    /**
     * Closes connection with the database.
     */
    async disconnect(): Promise<void> {
        return new Promise<void>((ok, fail) => {
            if (!this.queryRunner)
                return fail(new ConnectionIsNotSetError("mongodb"));

            const handler = (err: any) => err ? fail(err) : ok();
            this.queryRunner.databaseConnection.close(handler);
            this.queryRunner = undefined;
        });
    }

    /**
     * Creates a schema builder used to build and sync a schema.
     */
    createSchemaBuilder() {
        return new MongoSchemaBuilder(this.connection);
    }

    /**
     * Creates a query runner used to execute database queries.
     */
    createQueryRunner(mode: "master"|"slave" = "master") {
        return this.queryRunner!;
    }

    /**
     * Replaces parameters in the given sql with special escaping character
     * and an array of parameter names to be passed to a query.
     */
    escapeQueryWithParameters(sql: string, parameters: ObjectLiteral, nativeParameters: ObjectLiteral): [string, any[]] {
        throw new Error(`This operation is not supported by Mongodb driver.`);
    }

    /**
     * Escapes a column name.
     */
    escape(columnName: string): string {
        return columnName;
    }

    /**
     * Build full table name with database name, schema name and table name.
     * E.g. "myDB"."mySchema"."myTable"
     */
    buildTableName(tableName: string, schema?: string, database?: string): string {
        return tableName;
    }

    /**
     * Prepares given value to a value to be persisted, based on its column type and metadata.
     */
    preparePersistentValue(value: any, columnMetadata: ColumnMetadata): any {
        if (columnMetadata.transformer)
            value = columnMetadata.transformer.to(value);
        return value;
    }

    /**
     * Prepares given value to a value to be persisted, based on its column type or metadata.
     */
    prepareHydratedValue(value: any, columnMetadata: ColumnMetadata): any {
        if (columnMetadata.transformer)
            value = columnMetadata.transformer.from(value);
        return value;
    }

    /**
     * Creates a database type from a given column metadata.
     */
    normalizeType(column: { type?: ColumnType, length?: number | string, precision?: number, scale?: number }): string {
        throw new Error(`MongoDB is schema-less, not supported by this driver.`);
    }

    /**
     * Normalizes "default" value of the column.
     */
    normalizeDefault(columnMetadata: ColumnMetadata): string {
        throw new Error(`MongoDB is schema-less, not supported by this driver.`);
    }

    /**
     * Normalizes "isUnique" value of the column.
     */
    normalizeIsUnique(column: ColumnMetadata): boolean {
        throw new Error(`MongoDB is schema-less, not supported by this driver.`);
    }

    /**
     * Calculates column length taking into account the default length values.
     */
    getColumnLength(column: ColumnMetadata): string {
        throw new Error(`MongoDB is schema-less, not supported by this driver.`);
    }
    
    /**
     * Normalizes "default" value of the column.
     */
    createFullType(column: TableColumn): string {
        throw new Error(`MongoDB is schema-less, not supported by this driver.`);
    }

    /**
     * Obtains a new database connection to a master server.
     * Used for replication.
     * If replication is not setup then returns default connection's database connection.
     */
    obtainMasterConnection(): Promise<any> {
        return Promise.resolve();
    }

    /**
     * Obtains a new database connection to a slave server.
     * Used for replication.
     * If replication is not setup then returns master (default) connection's database connection.
     */
    obtainSlaveConnection(): Promise<any> {
        return Promise.resolve();
    }

    /**
     * Creates generated map of values generated or returned by database after INSERT query.
     */
    createGeneratedMap(metadata: EntityMetadata, insertedId: any) {
        return metadata.objectIdColumn!.createValueMap(insertedId);
    }

    /**
     * Differentiate columns of this table and columns from the given column metadatas columns
     * and returns only changed.
     */
    findChangedColumns(tableColumns: TableColumn[], columnMetadatas: ColumnMetadata[]): ColumnMetadata[] {
        throw new Error(`MongoDB is schema-less, not supported by this driver.`);
    }

    /**
     * Returns true if driver supports RETURNING / OUTPUT statement.
     */
    isReturningSqlSupported(): boolean {
        return false;
    }

    /**
     * Returns true if driver supports uuid values generation on its own.
     */
    isUUIDGenerationSupported(): boolean {
        return false;
    }

    /**
     * Creates an escaped parameter.
     */
    createParameter(parameterName: string, index: number): string {
        return "";
    }

    // -------------------------------------------------------------------------
    // Protected Methods
    // -------------------------------------------------------------------------

    /**
     * Validate driver options to make sure everything is correct and driver will be able to establish connection.
     */
    protected validateOptions(options: ConnectionOptions) { // todo: fix
        // if (!options.url) {
        //     if (!options.database)
        //         throw new DriverOptionNotSetError("database");
        // }
    }

    /**
     * Loads all driver dependencies.
     */
    protected loadDependencies(): any {
        try {
            this.mongodb = PlatformTools.load("mongodb");  // try to load native driver dynamically

        } catch (e) {
            throw new DriverPackageNotInstalledError("MongoDB", "mongodb");
        }
    }

    /**
     * Builds connection url that is passed to underlying driver to perform connection to the mongodb database.
     */
    protected buildConnectionUrl(): string {
        if (this.options.url)
            return this.options.url;

        const credentialsUrlPart = (this.options.username && this.options.password)
            ? `${this.options.username}:${this.options.password}@`
            : "";

        return `mongodb://${credentialsUrlPart}${this.options.host || "127.0.0.1"}:${this.options.port || "27017"}/${this.options.database}`;
    }

}<|MERGE_RESOLUTION|>--- conflicted
+++ resolved
@@ -178,14 +178,9 @@
                 readConcern: this.options.readConcern,
                 maxStalenessSeconds: this.options.maxStalenessSeconds,
                 loggerLevel: this.options.loggerLevel,
-<<<<<<< HEAD
-                logger: this.options.logger
-            }, (err: any, client: any) => {
-=======
                 logger: this.options.logger,
                 authMechanism: this.options.authMechanism
-            }, (err: any, dbConnection: any) => {
->>>>>>> 9b59503f
+            }, (err: any, client: any) => {
                 if (err) return fail(err);
 
                 this.queryRunner = new MongoQueryRunner(this.connection, client);
