# Changelog

TypeORM follows a semantic versioning and until `1.0.0` breaking changes may appear in `0.x.x` versions,
however since API is already quite stable we don't expect too much breaking changes.
If we missed a note on some change or you have a questions on migrating from old version, 
feel free to ask us and community.

## 0.2.0

* completely refactored, improved and optimized persistence process and performance
* removed cascade remove functionality, refactored how cascades are working.
* removed `cascadeRemove` and `cascadeAll` options from column options.
* now when one-to-one or many-to-one relation is loaded and its not set (set to null) ORM returns you entity with relation set to `null` instead of `undefined property` as before.
* now relation id can be set directly to relation, e.g. `Post { @ManyToOne(type => Tag) tag: Tag|number }` with `post.tag = 1` usage.
* now you can disable persistence on any relation by setting `@OneToMany(type => Post, post => tag, { persistence: false })`. This can dramatically improve entity save performance.
* `loadAllRelationIds` method of `QueryBuilder` now accepts list of relation paths that needs to be loaded, also `disableMixedMap` option is now by default set to false, but you can enable it via new method parameter `options`
* lot of changes affect closure table pattern which is planned for fix in 0.3.0 
* lot of changes affect table inheritance patterns which are planned for fix in 0.3.0 
* now `returning` and `output` statements of `InsertQueryBuilder` support array of columns as argument
* now when many-to-many and one-to-many relation set to `null` all items from that relation are removed, just like it would be set to empty array
* fixed issues with relation updation from one-to-one non-owner side
* now version column is updated on the database level, not by ORM anymore
* now created date and update date columns is set on the database level, not by ORM anymore (e.g. using `CURRENT_TIMESTAMP` as a default value)
* now `InsertQueryBuilder`, `UpdateQueryBuilder` and `DeleteQueryBuilder` automatically update entities after execution.
This only happens if real entity objects are passed. 
Some databases (like mysql and sqlite) requires a separate query to perform this operation.
If you want to disable this behavior use `queryBuilder.updateEntity(false)` method.
This feature is convenient for users who have uuid, create/update date, version columns or columns with DEFAULT value set.
* now `InsertQueryBuilder`, `UpdateQueryBuilder` and `DeleteQueryBuilder` call subscribers and listeners. 
You can disable this behavior by setting `queryBuilder.callListeners(false)` method. 
* `Repository` and `EntityManager` method `.findOne` is deprecated and will be removed in next 0.3.0 version.
Use `findOne(id)` method instead now.
* `InsertQueryBuilder` now returns `InsertResult` which contains extended information and metadata about runned query
* `UpdateQueryBuilder` now returns `UpdateResult` which contains extended information and metadata about runned query
* `DeleteQueryBuilder` now returns `DeleteResult` which contains extended information and metadata about runned query


## 0.1.2 (next)

* sqlite now supports relative database file paths (#798 and #799)
* fixed bug with not properly working `update` method (#1037, #1042)
* fixed bug with replication support (#1035)
<<<<<<< HEAD
* fixed bug with wrong embedded column names being generated (#969)
* fixed broken `typeorm version` command
=======
* fixed bug with wrong embedded column names being generated (#969) 
* added support for caching in respositories [#1057](https://github.com/typeorm/typeorm/issues/1057)
* added support for the `citext` column type for postgres [#1075](https://github.com/typeorm/typeorm/pull/1075)
>>>>>>> d4f6188d

## 0.1.1 (current)

* added support for `pg-native` for postgres (#975). To use it you just need to install `npm i pg-native` and it will be picked up automatically.
* now Find Options support `-1` and `1` for `DESC` and `ASC` values. This is better user experience for MongoDB users. 
* now inheritances in embeddeds are supported (#966).
* `isArray: boolean` in `ColumnOptions` is deprecated. Use `array: boolean` instead.
* deprecated `removeById` method, now use `deleteById` method instead.
* added `insert` and `delete` methods into repository and entity manager.
* fixed multiple issues with `update`, `updateById` and `removeById` methods in repository and entity manager. Now they do not use `save` and `remove` methods anymore - instead they are using QueryBuilder to build and execute their queries.
* now `save` method can accept partial entities.
* removed opencollective dependency.
* fixed issues with bulk entity insertions.
* find* methods now can find by embed conditions.
* fixed issues with multiple schema support, added option to `@JoinTable` to support schema and database.
* multiple small bugfixes.

## 0.1.0

#### BREAKING CHANGES

* `Table`, `AbstractTable`, `ClassTableChild`, `ClosureTable`, `EmbeddableTable`, `SingleTableChild` deprecated  decorators were removed. Use `Entity`, `ClassEntityChild`, `ClosureEntity`, `SingleEntityChild` decorators instead.
* `EntityManager#create`, `Repository#create`, `EntityManager#preload`, `Repository#preload`, `EntityManager#merge`, `Repository#merge` methods now accept `DeepPartial<Entity>` instead of `Object`.
*  `EntityManager#merge`, `Repository#merge` methods first argument is now an entity where to need to merge all given entity-like objects.
* changed `find*` repository methods. Now conditions are `Partial<Entity>` type.
* removed `FindOptions` interface and introduced two new interfaces: `FindOneOptions` and `FindManyOptions` - each for its own `findOne*` or `find*` methods.
* dropped out some of options of `FindOptions`. Use `QueryBuilder` instead. However, added  few new options as well.
* deprecated method `addParameters` has been removed from `QueryBuilder`. Use `setParameters` instead.
* removed `setMaxResults`, `setFirstResult` methods in `QueryBuilder`. Use `take` and `skip` methods instead.
* renamed `entityManager` to `manager` in `Connection`, `AbstractRepository` and event objects. `entityManager` property was removed.
* renamed `persist` to `save` in `EntityManager` and `Repository` objects. `persist` method was removed.
* `SpecificRepository` is removed. Use relational query builder functionality instead.
* `transaction` method has been removed from `Repository`. Use `EntityManager#transaction` method instead.
* custom repositories do not support container anymore.
* controller / subscriber / migrations from options tsconfig now appended with a project root directory
* removed naming strategy decorator, naming strategy by name functionality. Now naming strategy should be registered by passing naming strategy instance directly.
* `driver` section in connection options now deprecated. All settings should go directly to connection options root.
* removed `fromTable` from the `QueryBuilder`. Now use regular `from` to select from tables.
* removed `usePool` option from the connection options. Pooling now is always enabled.
* connection options interface has changed and now each platform has its own set of connection options.
* `storage` in sqlite options has been renamed to `database`.
* env variable names for connection were changed (`TYPEORM_DRIVER_TYPE` has been renamed to `TYPEORM_CONNECTION`, some other renaming). More env variable names you can find in `ConnectionOptionsEnvReader` class.
* some api changes in `ConnectionManager` and `createConnection` / `createConnections` methods of typeorm main entrypoint.
* `simple_array` column type now is called `simple-array`
* some column types were removed. Now orm uses column types of underlying database.
* now `number` type in column definitions (like `@Column() likes: number`) maps to `integer` instead of `double`. This is more programmatic design. If you need to store float-pointing values - define a type explicitly.
* `fixedLength` in column options has been removed. Now actual column types can be used, e.g. `@Column("char")` or `@Column("varchar")`.
* `timezone` option has been removed from column options. Now corresponding database types can be used instead.
* `localTimezone` has been removed from the column options.
* `skipSchemaSync` in entity options has been renamed to `skipSync`.
* `setLimit` and `setOffset` in `QueryBuilder` were renamed into `limit` and `offset`.
* `nativeInterface` has been removed from a driver interface and implementations.
* now typeorm works with the latest version of mssql (version 4).
* fixed how orm creates default values for SqlServer - now it creates constraints for it as well.
* migrations interface has changed - now `up` and `down` accept only `QueryRunner`. To use `Connection` and `EntityManager` use properties of `QueryRunner`, e.g. `queryRunner.connection` and `queryRunner.manager`.
* now `update` method in `QueryBuilder` accepts `Partial<Entity>` and property names used in update map are column property names and they are automatically mapped to column names.
* `SpecificRepository` has been removed. Instead new `RelationQueryBuilder` was introduced.
* `getEntitiesAndRawResults` of `QueryBuilder` has been renamed to `getRawAndEntities`.
* in mssql all constraints are now generated using table name in their names - this is fixes issues with duplicate constraint names. 
* now when object is loaded from the database all its columns with null values will be set into entity properties as null.  Also after saving entity with unset properties that will be stored as nulls - their (properties) values will be set to null.
* create and update dates in entities now use date with fractional seconds.
* `@PrimaryGeneratedColumn` decorator now accept generation strategy as first argument (default is `increment`), instead of column type. Column type must be passed in options object, e.g. `@PrimaryGeneratedColumn({ type: "bigint"})`.
* `@PrimaryColumn` now does not accept `generated` parameter in options. Use `@Generated` or `@PrimaryGeneratedColumn` decorators instead.
* Logger interface has changed. Custom logger supply mechanism has changed.
* Now `logging` options in connection options is simple "true", or "all", or list of logging modes can be supplied. 
* removed `driver` section in connection options. Define options right in the connection options section.
* `Embedded` decorator is deprecated now. use `@Column(type => SomeEmbedded)` instead.
* `schemaName` in connection options is removed. Use `schema` instead.
* `TYPEORM_AUTO_SCHEMA_SYNC` env variable is now called `TYPEORM_SYNCHRONIZE`.
* `schemaSync` method in `Connection` has been renamed to `synchronize`.
* `getEntityManager` has been deprecated. Use `getManager` instead.
* `@TransactionEntityManager` is now called `@TransactionManager` now.
* `EmbeddableEntity`, `Embedded`, `AbstractEntity` decorators has been removed. There is no need to use `EmbeddableEntity` and `AbstractEntity` decorators at all - entity will work as expected without them. Instead of `@Embedded(type => X)` decorator now `@Column(type => X)` must be used instead. 
* `tablesPrefix`, `autoSchemaSync`, `autoMigrationsRun`, `dropSchemaOnConnection` options were removed. Use `entityPrefix`, `synchronize`, `migrationsRun`, `dropSchema` options instead.
* removed `persist` method from the `Repository` and `EntityManager`. Use `save` method instead.
* removed `getEntityManager` from `typeorm` namespace. Use `getManager` method instead.
* refactored how query runner works, removed query runner provider
* renamed `TableSchema` into `Table`
* renamed `ColumnSchema` into `TableColumn`
* renamed `ForeignKeySchema` into `TableForeignKey`
* renamed `IndexSchema` into `TableIndex`
* renamed `PrimaryKeySchema` into `TablePrimaryKey`

#### NEW FEATURES

* added `mongodb` support.
* entity now can be saved partially within `update` method.
* added prefix support to embeddeds.
* now embeddeds inside other embeddeds are supported.
* now relations are supported inside embeds.
* now relations for multiple primary keys are generated properly.
* now ormconfig is read from `.env`, `.js`, `.json`, `.yml`, `.xml` formats.
* all database-specific types are supported now.
* now migrations generation in mysql is supported. Use `typeorm migrations:generate` command.
* `getGeneratedQuery` was renamed to `getQuery` in `QueryBuilder`.
* `getSqlWithParameters` was renamed to `getSqlAndParameters` in `QueryBuilder`.
* sql queries are highlighted in console.
* added `@Generated` decorator. It can accept `strategy` option with values `increment` and `uuid`. Default is `increment`. It always generates value for column, except when column defined as `nullable` and user sets `null` value in to column.
* added logging of log-running requests.
* added replication support.
* added custom table schema and database support in `Postgres`, `Mysql` and `Sql Server` drivers. 
* multiple bug fixes.
* added ActiveRecord support (by extending BaseEntity) class
* `Connection` how has `createQueryRunner` that can be used to control database connection and its transaction state
* `QueryBuilder` is abstract now and all different kinds of query builders were created for different query types - `SelectQueryBuilder`, `UpdateQueryBuilder`, `InsertQueryBuilder` and `DeleteQueryBuilder` with individual method available.

## 0.0.11

* fixes [#341](https://github.com/typeorm/typeorm/issues/341) - issue when trying to create a `OneToOne` relation with 
`referencedColumnName` where the relation is not between primary keys


## 0.0.10

* added `ObjectLiteral` and `ObjectType` into main exports
* fixed issue fixes [#345](https://github.com/typeorm/typeorm/issues/345).
* fixed issue with migration not saving into the database correctly.
    Note its a breaking change if you have run migrations before and have records in the database table,
    make sure to apply corresponding changes. More info in [#360](https://github.com/typeorm/typeorm/issues/360) issue.

## 0.0.9

* fixed bug with indices from columns are not being inherited from parent entity [#242](https://github.com/typeorm/typeorm/issues/242)
* added support of UUID primary columns (thanks [@seanski](https://github.com/seanski))
* added `count` method to repository and entity manager (thanks [@aequasi](https://github.com/aequasi))

## 0.0.8

* added complete babel support
* added `clear` method to `Repository` and `EntityManager` which allows to truncate entity table
* exported `EntityRepository` in `typeorm/index`
* fixed issue with migration generation in [#239](https://github.com/typeorm/typeorm/pull/239) (thanks to [@Tobias4872](https://github.com/Tobias4872))
* fixed issue with using extra options with SqlServer [#236](https://github.com/typeorm/typeorm/pull/236) (thanks to [@jmai00](https://github.com/jmai00))
* fixed issue with non-pooled connections [#234](https://github.com/typeorm/typeorm/pull/234) (thanks to [@benny-medflyt](https://github.com/benny-medflyt))
* fixed issues:
[#242](https://github.com/typeorm/typeorm/issues/242),
[#240](https://github.com/typeorm/typeorm/issues/240),
[#204](https://github.com/typeorm/typeorm/issues/204),
[#219](https://github.com/typeorm/typeorm/issues/219),
[#233](https://github.com/typeorm/typeorm/issues/233),
[#234](https://github.com/typeorm/typeorm/issues/234)

## 0.0.7

* added custom entity repositories support
* merged typeorm-browser and typeorm libraries into single package
* added `@Transaction` decorator
* added exports to `typeorm/index` for naming strategies
* added shims for browsers using typeorm in frontend models, also added shim to use typeorm
with class-transformer library on the frontend
* fixed issue when socketPath could not be used with mysql driver (thanks @johncoffee)
* all table decorators are renamed to `Entity` (`Table` => `Entity`, `AbstractTable` => `AbstractEntity`, 
`ClassTableChild` => `ClassEntityChild`, `ClosureTable` => `ClosureEntity`, `EmbeddableTable` => `EmbeddableEntity`, 
`SingleTableChild` => `SingleEntityChild`). This change is required because upcoming versions of orm will work
not only with tables, but also with documents and other database-specific "tables". 
Previous decorator names are deprecated and will be removed in the future.
* added custom repositories support. Example in samples directory.
* cascade remove options has been removed from `@ManyToMany`, `@OneToMany` decorators. Also cascade remove is not possible
from two sides of `@OneToOne` relationship now.
* fixed issues with subscribers and transactions
* typeorm now has translation in chinese (thanks [@brookshi](https://github.com/brookshi))
* added `schemaName` support for postgres database [#152](https://github.com/typeorm/typeorm/issues/152) (thanks [@mingyang91](https://github.com/mingyang91))
* fixed bug when new column was'nt added properly in sqlite [#157](https://github.com/typeorm/typeorm/issues/157)
* added ability to set different types of values for DEFAULT value of the column [#150](https://github.com/typeorm/typeorm/issues/150)
* added ability to use zero, false and empty string values as DEFAULT values in [#189](https://github.com/typeorm/typeorm/pull/189) (thanks to [@Luke265](https://github.com/Luke265))
* fixed bug with junction tables persistence (thanks [@Luke265](https://github.com/Luke265))
* fixed bug regexp in `QueryBuilder` (thanks [@netnexus](https://github.com/netnexus))
* fixed issues [#202](https://github.com/typeorm/typeorm/issues/202), [#203](https://github.com/typeorm/typeorm/issues/203) (thanks to [@mingyang91](https://github.com/mingyang91))
* fixed issues 
[#159](https://github.com/typeorm/typeorm/issues/159), 
[#181](https://github.com/typeorm/typeorm/issues/181), 
[#176](https://github.com/typeorm/typeorm/issues/176), 
[#192](https://github.com/typeorm/typeorm/issues/192), 
[#191](https://github.com/typeorm/typeorm/issues/191), 
[#190](https://github.com/typeorm/typeorm/issues/190), 
[#179](https://github.com/typeorm/typeorm/issues/179), 
[#177](https://github.com/typeorm/typeorm/issues/177), 
[#175](https://github.com/typeorm/typeorm/issues/175),
[#174](https://github.com/typeorm/typeorm/issues/174), 
[#150](https://github.com/typeorm/typeorm/issues/150), 
[#159](https://github.com/typeorm/typeorm/issues/159), 
[#173](https://github.com/typeorm/typeorm/issues/173), 
[#195](https://github.com/typeorm/typeorm/issues/195), 
[#151](https://github.com/typeorm/typeorm/issues/151)

## 0.0.6

* added `JSONB` support for Postgres in #126 (thanks [@CreepGin](https://github.com/CreepGin)@CreepGin)
* fixed in in sqlite query runner in #141 (thanks [@marcinwadon](https://github.com/marcinwadon))
* added shortcut exports for table schema classes in #135 (thanks [@eduardoweiland](https://github.com/eduardoweiland))
* fixed bugs with single table inheritance in #132 (thanks [@eduardoweiland](https://github.com/eduardoweiland))
* fixed issue with `TIME` column in #134 (thanks [@cserron](https://github.com/cserron))
* fixed issue with relation id in #138 (thanks [@mingyang91](https://github.com/mingyang91))
* fixed bug when URL for pg was parsed incorrectly #114 (thanks [@mingyang91](https://github.com/mingyang91))
* fixed bug when embedded is not being updated
* metadata storage now in global variable
* entities are being loaded in migrations and can be used throw the entity manager or their repositories
* migrations now accept `EntityMetadata` which can be used within one transaction
* fixed issue with migration running on windows #140
* fixed bug with with Class Table Inheritance #144

## 0.0.5

* changed `getScalarMany` to `getRawMany` in `QueryBuilder`
* changed `getScalarOne` to `getRawOne` in `QueryBuilder`
* added migrations support

## 0.0.4

* fixed problem when `order by` is used with `limit`
* fixed problem when `decorators-shim.d.ts` exist and does not allow to import decorators (treats like they exist in global)
* fixed Sql Server driver bugs

## 0.0.3

* completely refactored persistence mechanism:
    * added experimental support of `{ nullable: true }` in relations
    * cascade operations should work better now
    * optimized all queries
    * entities with recursive entities should be persisted correctly now
* now `undefined` properties are skipped in the persistence operation, as well as `undefined` relations.
* added platforms abstractions to allow typeorm to work on multiple platforms
* added experimental support of typeorm in the browser
* breaking changes in `QueryBuilder`:
    * `getSingleResult()` renamed to `getOne()`
    * `getResults()` renamed to `getMany()`
    * `getResultsAndCount()` renamed to `getManyAndCount()`
    * in the innerJoin*/leftJoin* methods now no need to specify `ON`
    * in the innerJoin*/leftJoin* methods no longer supports parameters, use `addParameters` or `setParameter` instead.
    * `setParameters` is now works just like `addParameters` (because previous behaviour confused users), 
    `addParameters` now is deprecated
    * `getOne` returns `Promise<Entity|undefined>`
* breaking changes in `Repository` and `EntityManager`:
    * `findOne` and .findOne` now return `Promise<Entity|undefined>` instead of `Promise<Entity>`
* now typeorm is compiled into `ES5` instead of `ES6` - this allows to run it on older versions of node.js
* fixed multiple issues with dates and utc-related stuff
* multiple bugfixes

## 0.0.2

* lot of API refactorings
* complete support TypeScript 2
* optimized schema creation 
* command line tools
* multiple drivers support
* multiple bugfixes

## 0.0.1

* first stable version, works with TypeScript 1.x<|MERGE_RESOLUTION|>--- conflicted
+++ resolved
@@ -40,14 +40,10 @@
 * sqlite now supports relative database file paths (#798 and #799)
 * fixed bug with not properly working `update` method (#1037, #1042)
 * fixed bug with replication support (#1035)
-<<<<<<< HEAD
-* fixed bug with wrong embedded column names being generated (#969)
 * fixed broken `typeorm version` command
-=======
 * fixed bug with wrong embedded column names being generated (#969) 
 * added support for caching in respositories [#1057](https://github.com/typeorm/typeorm/issues/1057)
 * added support for the `citext` column type for postgres [#1075](https://github.com/typeorm/typeorm/pull/1075)
->>>>>>> d4f6188d
 
 ## 0.1.1 (current)
 
